# lit_training.py: Defines the core training pipeline and utilities for
# setting up, running, and summarizing model training with Lightning and W&B.

# Standard library imports
import os
import json
import logging
from pathlib import Path
import copy
# Third-party imports
import torch
import torch.nn as nn
import wandb
import lightning as L
from lightning.pytorch.loggers import WandbLogger
from lightning.pytorch.callbacks import EarlyStopping, LearningRateMonitor
from lightning.pytorch.profilers import PyTorchProfiler
from lightning.pytorch.tuner.tuning import Tuner
<<<<<<< HEAD
=======
from lightning.pytorch.callbacks import LearningRateMonitor
from wandb.wandb_run import Run
from typing import Optional, cast, Any
import numpy as np


import itertools
>>>>>>> 905c7ee3

# Local application imports
from script.model.lit_model import get_model
from script.data_processing.lit_STDataModule import get_data_module
from script.model.model_factory import get_encoder  # for encoder factory
from script.model.lit_ae import get_autoencoder     # AE factory

# Prepare a module logger
log = logging.getLogger(__name__)


class SAEOnlyModule(L.LightningModule):
    """
    LightningModule for pre-training a single autoencoder variant.
    """
    def __init__(self, encoder: nn.Module, autoencoder: nn.Module, lr: float):
        super().__init__()
        self.encoder = encoder
        self.autoencoder = autoencoder
        self.lr = lr
        self.loss_fn = nn.MSELoss()

    def forward(self, x):
        z = self.encoder(x)
        return self.autoencoder(z)

    def training_step(self, batch, batch_idx):
        x, _ = batch
        z = self.encoder(x)
        z_hat = self.autoencoder(z)
        loss = self.loss_fn(z_hat, z.detach())
        self.log('ae_train_loss', loss, on_step=True, on_epoch=True, prog_bar=True)
        return loss

    def validation_step(self, batch, batch_idx):
        x, _ = batch
        z = self.encoder(x)
        z_hat = self.autoencoder(z)
        loss = self.loss_fn(z_hat, z.detach())
        self.log('ae_val_loss', loss, on_epoch=True, prog_bar=True)
        return loss

    def configure_optimizers(self):
        return torch.optim.Adam(self.autoencoder.parameters(), lr=self.lr)

    def set_num_training_batches(self, n: int):
        # stub for compatibility with OneCycleLR if needed
        pass


def train(config: dict, run: wandb.sdk.wandb_run.Run):
    """
    Simple entrypoint if you want to train by calling train(config).
    Instantiates TrainerPipeline and runs the full training process.
    """
    pipeline = TrainerPipeline(config, run)
    pipeline.run()


def _determine_device() -> str:
    """
    Check available hardware and return 'gpu' or 'mps'.
    Abort if no supported accelerator is available.
    """
    if torch.cuda.is_available():
        return "gpu"
    if torch.backends.mps.is_available():
        return "mps"
    raise RuntimeError("No GPU or MPS device available. Aborting training.")


class TrainerPipeline:
    def __init__(self, config: dict, run: wandb.sdk.wandb_run.Run):
        self.wandb_run: Optional[Run] = run
        self.config    = config
        self.debug     = self.config.get("debug")

        self.is_sweep = hasattr(self.wandb_run.config, "sweep_parameter_names")
        self.is_online = self.config.get("log_to_wandb", False)

        if self.is_online:
            self.project = self.wandb_run.project
            if self.is_sweep:
                ABBR = {
                    "learning_rate": "lr",
                    "batch_size": "bs",
<<<<<<< HEAD
                    # ...
=======
                    "dropout_rate": "dr",
                    "loss_fn_swtich": "loss",
                    "encoder_type": "encdr",
                    "middle_layer_features": "mfeatures",
                    "gene_data_filename": "file",
                    "freeze_encoder": "f_encdr",
                    "one_linear_out_layer": "1linLr",
                    "use_leaky_relu": "lkReLu",
                    "use_early_stopping": "eStop"
>>>>>>> 905c7ee3
                }
                parts = []
                for k in self.wandb_run.config.sweep_parameter_names:
                    short = ABBR.get(k, k)
                    val = self.config.get(k)
                    parts.append(f"{short}={val}")
                name = ", ".join(parts)
            else:
                name = f"{self.config['project']} {self.config['name']}"
            self.wandb_run.name = name
            self.wandb_run.notes = f"Training {name} on {self.wandb_run.project}"
            self.logger = WandbLogger(project=self.wandb_run.project, name=name)
        else:
            self.project = "local_run"
            self.logger  = None

        required = [
            "genes", "train_samples", "val_samples",
            "data_dir", "batch_size", "epochs",
            "loss_fn_switch", "encoder_type", "encoder_out_dim"
        ]
        missing = [k for k in required if k not in config]
        if missing:
            raise ValueError(f"Missing config keys: {missing}")

        self.device  = _determine_device()
        self.out_dir = self._prepare_output_dir()

    def _prepare_output_dir(self) -> str:
        base = Path("..") / "models" / self.project
        subdir = self.config.get("subdir", self.wandb_run.name)
        out_dir = base / subdir
        out_dir.mkdir(parents=True, exist_ok=True)
        log.info(
            "train_samples=%s, val_samples=%s, saving model to %s",
            self.config['train_samples'],
            self.config['val_samples'],
            out_dir
        )
        return str(out_dir)

    def _create_trainer(self) -> L.Trainer:
        profiler = None
        if self.config.get("do_profile", False):
            profiler = PyTorchProfiler(
                record_module_names=True,
                export_to_chrome=True,
                profile_memory=True,
                on_trace_ready=torch.profiler.tensorboard_trace_handler(
                    self.config.get("profile_log_dir", "./logs")
                )
            )

        callbacks = []
        if self.config.get("use_early_stopping", False):
<<<<<<< HEAD
            callbacks.append(
                EarlyStopping(
                    monitor=f"val_{self.config['loss_fn_switch']}",
                    mode="min",
                    patience=self.config.get("patience", 10)
                )
            )
        callbacks.append(
            LearningRateMonitor(logging_interval="step", log_momentum=False)
        )

        return L.Trainer(
            accelerator="gpu",
            devices=self.config.get("devices", 1),
            max_epochs=self.config["epochs"] if not self.debug else 2,
=======
            callbacks.append([EarlyStopping(
                    monitor=f"val_{self.config['loss_fn_switch']}",
                    mode="min",
                    patience=self.config.get("patience", 10)
                )])
        callbacks.append(LearningRateMonitor(logging_interval="step"))
        trainer = L.Trainer(
            max_epochs=self.config["epochs"] if not self.config.get("debug", False) else 2,
>>>>>>> 905c7ee3
            logger=self.logger,
            log_every_n_steps=self.config.get("log_every_n_steps", 1),
            enable_checkpointing=self.config.get("enable_checkpointing", False),
            precision=16 if self.device == "gpu" else 32,
            callbacks=callbacks,
<<<<<<< HEAD
            profiler=profiler
        )

    def run(self):
        # --- data & model setup ---
        dm = get_data_module(self.config)
        dm.setup("fit")
        train_loader = dm.train_dataloader()
        val_loader   = dm.val_dataloader()
        if self.config.get("test_samples"):
            test_loader  = dm.test_dataloader()
        num_batches = len(train_loader)
        if self.config.get("fix_learing_rate", False):
            lr = self.config.get("fix_learing_rate")
            self.config["learning_rate"] = lr
        else:
            tmp_trainer = L.Trainer(
                accelerator="gpu",
                devices=self.config.get("devices", 1),
                max_epochs=1,
                logger=False,
                enable_checkpointing=False
            )
            lr_finder = Tuner(tmp_trainer).lr_find(
                get_model(self.config),
                train_dataloaders=train_loader,
                num_training=self.config.get("lr_find_steps", 300)
            )
            lr = self.config.get("fix_learing_rate", None)
            if lr is None:
                lr = 0.01 if self.debug else lr_finder.suggestion()
                if lr is None:
                    raise ValueError("lr_finder did not find a learning rate")
            self.config["learning_rate"] = lr
        print(f"Using learning rate: {lr}")
=======
            profiler=profiler,
            accelerator="gpu",
            devices=self.config.get("devices", 1)
        )
        return trainer

    def _read_max_lr_from_finder(self, lr_finder):
        lrs   = np.array(lr_finder.results["lr"])
        loss  = np.array(lr_finder.results["loss"])


        # replicate Lightning's notion of "diverging"
        best_so_far = np.minimum.accumulate(loss)
        thresh = 4.0  # match early_stop_threshold you used
        diverge = loss > thresh * best_so_far

        # index of first divergence; if none, fall back to last point
        idx = np.argmax(diverge)
        if not diverge.any() or idx == 0:
            max_stable_lr = lrs[-1]
        else:
            max_stable_lr = lrs[idx-1]

        return max_stable_lr.item()

    def tune_learning_rate(
        self,
        trainer: L.Trainer,
        model: L.LightningModule,
        train_loader: torch.utils.data.DataLoader,
    ) -> dict[str, float]:
        freeze_encoder = bool(self.config.get("freeze_encoder", False))
        steps          = int(self.config.get("lr_find_steps", 300))
        early_stop     = self.config.get("early_stop_threshold", None)
        debug          = bool(self.config.get("debug", False))

        # Build target groups
        target_groups = []
        if not freeze_encoder:
            target_groups.append(
                {"log_name": "encoder", "key": "encoder", "params": list(model.encoder.parameters())}
            )
        for g in self.config["genes"]:
            target_groups.append(
                {"log_name": f"head_{g}", "key": g, "params": list(getattr(model, g).parameters())}
            )

        # If a fixed LR is provided, return per-group LRs
        fixed_lr_raw = self.config.get("fix_learning_Rate", -1)  # keep original key name
        fixed_lr = float(fixed_lr_raw) if fixed_lr_raw is not None else -1.0
        if fixed_lr != -1.0:
            return {tg["key"]: fixed_lr for tg in target_groups}

        # Lightweight temporary trainer just for LR finding
        tmp_trainer = L.Trainer(accelerator="auto", devices=self.config.get("devices", 1), max_epochs=1, logger=False, enable_checkpointing=False)
        # Save model weights so each group starts from the same state
        base_state = copy.deepcopy(model.state_dict())

        tuned_max_lrs: dict[str, float] = {}
        for tg in target_groups:
            name   = tg["log_name"]
            key    = tg["key"]
            params = tg["params"]

            # Reset weights
            model.load_state_dict(base_state)

            # Freeze all, then unfreeze only the current group
            for p in model.parameters():
                p.requires_grad = False
            for p in params:
                p.requires_grad = True

            # Find LR for this group
            lr_finder = Tuner(tmp_trainer).lr_find(
                model,
                train_dataloaders=train_loader,
                num_training=steps,
                early_stop_threshold=early_stop# None means disabled
            )
            lr = lr_finder.suggestion()
            if lr is None:
                raise ValueError("no learning rate found")

            max_lr = self._read_max_lr_from_finder(lr_finder)
            scale = self.config["lr_scale"]
            candidate_lr = max_lr * scale
            tuned_max_lrs[key] = max_lr

            if self.wandb_run is not None:
                run = cast(Run, self.wandb_run)
                run.log(data={f"tuned_lr/{name}": float(lr), f"max_lr/{name}": float(max_lr)})

            # Restore default requires_grad (respect freeze setting)
            for p in model.parameters():
                p.requires_grad = True
            if freeze_encoder:
                for p in model.encoder.parameters():
                    p.requires_grad = False

            return tuned_max_lrs

    def run(self):
        data_module = get_data_module(self.config)
        data_module.setup("fit")
        train_loader = data_module.train_dataloader()
        val_loader = data_module.val_dataloader()
        self.config["out_dir"] = self.out_dir
        model = get_model(self.config)

        # learning rate tuning
        self.config.setdefault("learning_rate", 1e-3) # init learning rate
        param_grid = {
            "lr_find_steps": [1000],
            "early_stop_threshold": [None],
        }

        # prepare the trainer (we'll reuse it each run)
        tmp_trainer = L.Trainer(
            accelerator="gpu",
            devices=self.config.get("devices", 1),
            max_epochs=1,
            logger=False,
            enable_checkpointing=False
        )

        lr_finder = Tuner(tmp_trainer).lr_find(
            model, train_dataloaders=train_loader,
            num_training=self.config.get("lr_find_steps", 300)

        )
        # store all results here
        new_lr = self.config.get("fix_learing_rate", None)
        if new_lr is None:
            # loop over every combination of (steps, min_lr, max_lr, early_stop_threshold)
            if self.debug:
                new_lr = 0.01
            else:
                new_lr = lr_finder.suggestion()
            if new_lr is None:
                raise ValueError("lr_finder did not find a learning rate")
        print(f"Using learning rate: {new_lr}")
        model.update_lr(new_lr)
        self.config["learning_rate"] = new_lr
>>>>>>> 905c7ee3
        if self.is_online:
            self.wandb_run.log({"tuned_lr": self.config["learning_rate"]})

        if self.config.get("pretrain_sae", False):
            for ae_type in self.config.get("ae_variants", ["sparse"]):
                # 1) Pre-train this AE-only module
                ae = get_autoencoder(config=self.config)
                ae_module = SAEOnlyModule(
                    encoder=get_encoder(self.config["encoder_type"]),
                    autoencoder=ae,
                    lr=self.config.get("ae_lr", 1e-3),
                )
                ae_module.set_num_training_batches(num_batches)
                trainer_ae = self._create_trainer()
                trainer_ae.max_epochs = self.config.get("sae_epochs", 5)
                trainer_ae.fit(ae_module, train_loader, val_loader)

                # save pretrained AE weights
                ckpt_path = os.path.join(self.out_dir, f"sae_pretrained_{ae_type}.pt")
                torch.save(ae_module.state_dict(), ckpt_path)

                # 2) Train full regression model with this AE
                model = get_model(self.config)
                model.set_num_training_batches(num_batches)
                model.sae_pre.load_state_dict(torch.load(ckpt_path, map_location=self.device))
                if self.config.get("freeze_sae_after_pretrain", True):
                    for p in model.sae_pre.parameters():
                        p.requires_grad = False

                trainer_reg = self._create_trainer()
                trainer_reg.fit(model, train_loader, val_loader)

        else:
            model = get_model(self.config)
            model.set_num_training_batches(num_batches)
            trainer = self._create_trainer()
            trainer.fit(model, train_loader, val_loader)

        if self.config.get("test_samples"):
            trainer.test(
                model=model,
                dataloaders=dm.test_dataloader()
            )

        dm.free_memory()
        self._save_summary()
        log.info("Finished training")

    def _save_summary(self):
        serializable = {
            k: v for k, v in self.config.items()
            if isinstance(v, (str, int, float, bool, list, dict, type(None)))
        }
        serializable['status'] = 'completed'
        with open(os.path.join(self.out_dir, "config.json"), 'w') as f:
            json.dump(serializable, f, indent=2)<|MERGE_RESOLUTION|>--- conflicted
+++ resolved
@@ -6,18 +6,15 @@
 import json
 import logging
 from pathlib import Path
-import copy
+
 # Third-party imports
 import torch
-import torch.nn as nn
 import wandb
 import lightning as L
 from lightning.pytorch.loggers import WandbLogger
-from lightning.pytorch.callbacks import EarlyStopping, LearningRateMonitor
+from lightning.pytorch.callbacks import EarlyStopping
 from lightning.pytorch.profilers import PyTorchProfiler
 from lightning.pytorch.tuner.tuning import Tuner
-<<<<<<< HEAD
-=======
 from lightning.pytorch.callbacks import LearningRateMonitor
 from wandb.wandb_run import Run
 from typing import Optional, cast, Any
@@ -25,15 +22,13 @@
 
 
 import itertools
->>>>>>> 905c7ee3
 
 # Local application imports
 from script.model.lit_model import get_model
 from script.data_processing.lit_STDataModule import get_data_module
 from script.model.model_factory import get_encoder  # for encoder factory
-from script.model.lit_ae import get_autoencoder     # AE factory
-
-# Prepare a module logger
+
+# Prepare a module logger (configuration should be done in entry-point)
 log = logging.getLogger(__name__)
 
 
@@ -85,6 +80,44 @@
     pipeline.run()
 
 
+def get_trainer(cfg: dict, logger: WandbLogger) -> L.Trainer:
+    """
+    Build and return a Lightning Trainer configured with:
+      - max_epochs, logging, checkpointing, precision,
+      - optional profiling, early-stopping,
+      - GPU accelerator and device count.
+    """
+    profiler = None
+    if cfg.get("do_profile", False):
+        # Enable Chrome trace profiling if requested
+        profiler = PyTorchProfiler(
+            record_module_names=True,
+            export_to_chrome=True,
+            profile_memory=True,
+            on_trace_ready=torch.profiler.tensorboard_trace_handler(
+                cfg.get("profile_log_dir", "./logs")
+            )
+        )
+
+    trainer = L.Trainer(
+        max_epochs=cfg["epochs"],
+        logger=logger,
+        log_every_n_steps=cfg.get("log_every_n_steps", 1),
+        enable_checkpointing=cfg.get("enable_checkpointing", False),
+        default_root_dir="/tmp/lr_finder",
+        precision=16,
+        callbacks=[EarlyStopping(
+            monitor=f"val_{cfg['loss_fn_switch']}",
+            mode="min",
+            patience=cfg.get("patience", 10)
+        )] if cfg.get("use_early_stopping", False) else [],
+        profiler=profiler,
+        accelerator="gpu",
+        devices=cfg.get("devices", 1)
+    )
+    return trainer
+
+
 def _determine_device() -> str:
     """
     Check available hardware and return 'gpu' or 'mps'.
@@ -99,22 +132,19 @@
 
 class TrainerPipeline:
     def __init__(self, config: dict, run: wandb.sdk.wandb_run.Run):
-        self.wandb_run: Optional[Run] = run
+        self.wandb_run = run
         self.config    = config
         self.debug     = self.config.get("debug")
 
         self.is_sweep = hasattr(self.wandb_run.config, "sweep_parameter_names")
-        self.is_online = self.config.get("log_to_wandb", False)
-
+
+        self.is_online = self.config.get("log_to_wandb")
         if self.is_online:
-            self.project = self.wandb_run.project
+            self.project   = self.wandb_run.project
             if self.is_sweep:
                 ABBR = {
                     "learning_rate": "lr",
                     "batch_size": "bs",
-<<<<<<< HEAD
-                    # ...
-=======
                     "dropout_rate": "dr",
                     "loss_fn_swtich": "loss",
                     "encoder_type": "encdr",
@@ -124,23 +154,26 @@
                     "one_linear_out_layer": "1linLr",
                     "use_leaky_relu": "lkReLu",
                     "use_early_stopping": "eStop"
->>>>>>> 905c7ee3
                 }
+
                 parts = []
                 for k in self.wandb_run.config.sweep_parameter_names:
                     short = ABBR.get(k, k)
                     val = self.config.get(k)
                     parts.append(f"{short}={val}")
+
                 name = ", ".join(parts)
             else:
-                name = f"{self.config['project']} {self.config['name']}"
+                name = self.config["project"] + " " + self.config["name"]
             self.wandb_run.name = name
-            self.wandb_run.notes = f"Training {name} on {self.wandb_run.project}"
-            self.logger = WandbLogger(project=self.wandb_run.project, name=name)
+            self.wandb_run.notes = f"Training {self.wandb_run.name} on {self.wandb_run.project}"
+            self.logger = WandbLogger(
+                project=self.wandb_run.project,
+                name=name
+            )
         else:
             self.project = "local_run"
-            self.logger  = None
-
+            self.logger = None
         required = [
             "genes", "train_samples", "val_samples",
             "data_dir", "batch_size", "epochs",
@@ -155,16 +188,18 @@
 
     def _prepare_output_dir(self) -> str:
         base = Path("..") / "models" / self.project
-        subdir = self.config.get("subdir", self.wandb_run.name)
-        out_dir = base / subdir
-        out_dir.mkdir(parents=True, exist_ok=True)
+        subdir = self.config.get("subdir")
+        if subdir is None:
+            subdir = self.wandb_run.name
+        out_dir = os.path.join(base, subdir)
+        os.makedirs(out_dir, exist_ok=True)
         log.info(
             "train_samples=%s, val_samples=%s, saving model to %s",
             self.config['train_samples'],
             self.config['val_samples'],
             out_dir
         )
-        return str(out_dir)
+        return out_dir
 
     def _create_trainer(self) -> L.Trainer:
         profiler = None
@@ -180,23 +215,6 @@
 
         callbacks = []
         if self.config.get("use_early_stopping", False):
-<<<<<<< HEAD
-            callbacks.append(
-                EarlyStopping(
-                    monitor=f"val_{self.config['loss_fn_switch']}",
-                    mode="min",
-                    patience=self.config.get("patience", 10)
-                )
-            )
-        callbacks.append(
-            LearningRateMonitor(logging_interval="step", log_momentum=False)
-        )
-
-        return L.Trainer(
-            accelerator="gpu",
-            devices=self.config.get("devices", 1),
-            max_epochs=self.config["epochs"] if not self.debug else 2,
-=======
             callbacks.append([EarlyStopping(
                     monitor=f"val_{self.config['loss_fn_switch']}",
                     mode="min",
@@ -205,49 +223,11 @@
         callbacks.append(LearningRateMonitor(logging_interval="step"))
         trainer = L.Trainer(
             max_epochs=self.config["epochs"] if not self.config.get("debug", False) else 2,
->>>>>>> 905c7ee3
             logger=self.logger,
             log_every_n_steps=self.config.get("log_every_n_steps", 1),
             enable_checkpointing=self.config.get("enable_checkpointing", False),
             precision=16 if self.device == "gpu" else 32,
             callbacks=callbacks,
-<<<<<<< HEAD
-            profiler=profiler
-        )
-
-    def run(self):
-        # --- data & model setup ---
-        dm = get_data_module(self.config)
-        dm.setup("fit")
-        train_loader = dm.train_dataloader()
-        val_loader   = dm.val_dataloader()
-        if self.config.get("test_samples"):
-            test_loader  = dm.test_dataloader()
-        num_batches = len(train_loader)
-        if self.config.get("fix_learing_rate", False):
-            lr = self.config.get("fix_learing_rate")
-            self.config["learning_rate"] = lr
-        else:
-            tmp_trainer = L.Trainer(
-                accelerator="gpu",
-                devices=self.config.get("devices", 1),
-                max_epochs=1,
-                logger=False,
-                enable_checkpointing=False
-            )
-            lr_finder = Tuner(tmp_trainer).lr_find(
-                get_model(self.config),
-                train_dataloaders=train_loader,
-                num_training=self.config.get("lr_find_steps", 300)
-            )
-            lr = self.config.get("fix_learing_rate", None)
-            if lr is None:
-                lr = 0.01 if self.debug else lr_finder.suggestion()
-                if lr is None:
-                    raise ValueError("lr_finder did not find a learning rate")
-            self.config["learning_rate"] = lr
-        print(f"Using learning rate: {lr}")
-=======
             profiler=profiler,
             accelerator="gpu",
             devices=self.config.get("devices", 1)
@@ -392,60 +372,32 @@
         print(f"Using learning rate: {new_lr}")
         model.update_lr(new_lr)
         self.config["learning_rate"] = new_lr
->>>>>>> 905c7ee3
         if self.is_online:
-            self.wandb_run.log({"tuned_lr": self.config["learning_rate"]})
-
-        if self.config.get("pretrain_sae", False):
-            for ae_type in self.config.get("ae_variants", ["sparse"]):
-                # 1) Pre-train this AE-only module
-                ae = get_autoencoder(config=self.config)
-                ae_module = SAEOnlyModule(
-                    encoder=get_encoder(self.config["encoder_type"]),
-                    autoencoder=ae,
-                    lr=self.config.get("ae_lr", 1e-3),
-                )
-                ae_module.set_num_training_batches(num_batches)
-                trainer_ae = self._create_trainer()
-                trainer_ae.max_epochs = self.config.get("sae_epochs", 5)
-                trainer_ae.fit(ae_module, train_loader, val_loader)
-
-                # save pretrained AE weights
-                ckpt_path = os.path.join(self.out_dir, f"sae_pretrained_{ae_type}.pt")
-                torch.save(ae_module.state_dict(), ckpt_path)
-
-                # 2) Train full regression model with this AE
-                model = get_model(self.config)
-                model.set_num_training_batches(num_batches)
-                model.sae_pre.load_state_dict(torch.load(ckpt_path, map_location=self.device))
-                if self.config.get("freeze_sae_after_pretrain", True):
-                    for p in model.sae_pre.parameters():
-                        p.requires_grad = False
-
-                trainer_reg = self._create_trainer()
-                trainer_reg.fit(model, train_loader, val_loader)
-
-        else:
-            model = get_model(self.config)
-            model.set_num_training_batches(num_batches)
-            trainer = self._create_trainer()
-            trainer.fit(model, train_loader, val_loader)
+            self.wandb_run.log({"tuned_lr": new_lr})
+
+        trainer = self._create_trainer()
+        trainer.fit(model, train_loader, val_loader)
 
         if self.config.get("test_samples"):
             trainer.test(
                 model=model,
-                dataloaders=dm.test_dataloader()
-            )
-
-        dm.free_memory()
+                dataloaders=data_module.test_dataloader()
+            )
+
+        data_module.free_memory()
         self._save_summary()
         log.info("Finished training")
 
     def _save_summary(self):
-        serializable = {
-            k: v for k, v in self.config.items()
-            if isinstance(v, (str, int, float, bool, list, dict, type(None)))
-        }
-        serializable['status'] = 'completed'
-        with open(os.path.join(self.out_dir, "config.json"), 'w') as f:
-            json.dump(serializable, f, indent=2)+        """
+        Dump a JSON summary of the final config (with status='completed')
+        into out_dir/config.json for record-keeping.
+        """
+        serializable_cfg = {k: v for k, v in self.config.items() \
+                            if isinstance(v, (str, int, float, bool, list, dict, type(None)))}
+        summary = serializable_cfg
+        summary['status'] = 'completed'
+        content = json.dumps(summary, indent=2)
+        path = os.path.join(self.out_dir, "config.json")
+        with open(path, 'w') as f:
+            f.write(content)