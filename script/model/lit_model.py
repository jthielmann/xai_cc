import json
import logging
import os
import sys
from contextlib import nullcontext
from io import BytesIO
from typing import Dict, Any, Mapping

import lightning as L
import matplotlib.pyplot as plt
import numpy as np
import torch
import torch.nn as nn
import wandb
from PIL import Image
from torch.optim.lr_scheduler import OneCycleLR

from script.model.lit_ae import SparseAutoencoder
from script.model.lit_model_helpers import (
    append_row_with_schema,
    build_results_row,
    build_scatter_appendix,
    bytes2gb,
    compute_per_gene_pearson,
    estimate_per_sample_activations,
    make_scatter_figure,
    measure_peak_train_step,
    select_per_gene_values,
)
from script.model.loss_functions import MultiGeneWeightedMSE, PearsonCorrLoss
from script.model.model_factory import get_encoder, infer_encoder_out_dim

import logging
log = logging.getLogger(__name__)

sys.path.insert(0, '..')

def load_model(config, state_dicts: dict):
    model = get_model(config)

    model.load_state_dict(state_dicts["encoder"])
    if state_dicts.get("sae", None):
        model.sae.load_state_dict(state_dicts.get("sae"))
    model.load_state_dict(state_dicts["encoder"])

    # TODO: apply gene head state dict
    head_state = state_dicts.get("gene_heads", None)
    if head_state:
        for gene_name, gene_state in head_state.items():
            head_module = getattr(model, gene_name, None)
            head_module.load_state_dict(gene_state)

    return model

def get_model(config):
    return GeneExpressionRegressor(config)

class GeneExpressionRegressor(L.LightningModule):
    def __init__(self, config):
        super().__init__()

        self.config = config
        default_lr = self.config.get("head_lr", 1e-3)
        self.lrs = None
        self.encoder = get_encoder(self.config["encoder_type"])
        self.freeze_encoder = self.config['freeze_encoder']
        if self.freeze_encoder:
            for p in self.encoder.parameters(): p.requires_grad = False
            self.encoder.eval()
        out_dim_encoder = infer_encoder_out_dim(self.encoder)
        for gene in self.config['genes']:
            relu_type = nn.LeakyReLU if self.config.get('use_leaky_relu') else nn.ReLU
            relu_instance = relu_type()

            layer = (
                nn.Sequential(relu_instance, nn.Linear(out_dim_encoder, 1))
                if self.config['one_linear_out_layer']
                else nn.Sequential(
                    nn.Linear(out_dim_encoder, self.config['middle_layer_features']),
                    relu_instance,
                    nn.Linear(self.config['middle_layer_features'], 1),
                )
            )

            setattr(self, gene, layer)
        if self.config.get("sae", False):
            self.config["d_in"] = out_dim_encoder
            self.sae  = SparseAutoencoder(self.config)
        else:
            self.sae = None

        self.genes = list(self.config['genes'])
        if len(self.genes) != len(set(self.genes)):
            raise RuntimeError("Duplicate genes in config['genes']")
        self.gene_to_idx = {g: i for i, g in enumerate(self.genes)}
        if not self.gene_to_idx == {g: i for i, g in enumerate(self.genes)}:
            raise RuntimeError("Gene/index mapping drifted!")

        for g in self.genes:
            setattr(self, f"{g}_lr", default_lr)
        loss_switch = str(self.config["loss_fn_switch"]).lower()
        if loss_switch == "mse":
            self.loss_fn = nn.MSELoss()
        elif loss_switch in {"wmse", "weighted mse"}:
            # Strict WMSE: expects per-sample weights from the dataset
            self.loss_fn = MultiGeneWeightedMSE()
        elif loss_switch == "pearson":
            self.loss_fn = PearsonCorrLoss()
        else:
            raise ValueError(f"loss_fn_switch {self.config['loss_fn_switch']} not implemented")

        self.num_training_batches = 0
        self.current_loss = torch.tensor(0.).to(self.device)
        self.best_loss = float("inf")
        self.is_online = self.config.get('log_to_wandb')

        self.best_epoch = None
        self.best_r_mean = float("nan")
        self.best_model_path = None

        if self.config.get('generate_scatters', False) and self.is_online:
            self.table = wandb.Table(columns=["epoch", "gene", "lr", "bins", "scatter_plot"])
        if self.is_online:
            wandb.watch(self, log=None)
        self.encoder_lr = self.config.get("encoder_lr", 1e-3)  # encoder
        default_head_lr = self.config.get("head_lr", 1e-3)  # heads
        for g in self.config["genes"]:
            setattr(self, f"{g}_lr", default_head_lr)
        self.best_r: list[float] = [float("nan")] * len(self.genes)
        self.last_r: list[float] = [float("nan")] * len(self.genes)

    def train(self, mode: bool = True):
        """Ensure frozen encoders do not update BatchNorm running stats.

        When `freeze_encoder` is True, keep the encoder in eval mode even
        while the overall module is in train mode.
        """
        super().train(mode)
        if getattr(self, "freeze_encoder", False):
            # keep encoder/BNS in eval to prevent running-stat drift
            try:
                self.encoder.eval()
                for m in self.encoder.modules():
                    if isinstance(m, nn.modules.batchnorm._BatchNorm):
                        m.eval()
            except Exception:
                # best-effort; don't crash training if encoder lacks BN
                pass
        return self


    def configure_optimizers(self):
        groups = []
        if not self.freeze_encoder:
            groups.append({
                "params": self.encoder.parameters(),
                "lr": self.encoder_lr
            })
        for g in self.genes:
            groups.append({
                "params": getattr(self, g).parameters(),
                "lr": getattr(self, f"{g}_lr")
            })
        opt = torch.optim.AdamW(groups)
        sched = OneCycleLR(
            opt,
            max_lr=[pg["lr"] for pg in groups],
            total_steps=self.trainer.estimated_stepping_batches
        )
        return {"optimizer": opt,
                "lr_scheduler": {"scheduler": sched, "interval": "step"}}

    def on_fit_start(self):
        os.makedirs(self.config["out_path"], exist_ok=True)
        with open(os.path.join(self.config["out_path"], "config.json"), "w") as f:
            json.dump(self.config, f, indent=2, ensure_ascii=False)

    def on_validation_epoch_start(self):
        self.val_loss_total = 0.0
        self.val_loss_count = 0
        self.y_hats, self.ys = [], []

    def forward(self, x):
        cm = (
            torch.inference_mode
            if (self.freeze_encoder and hasattr(torch, "inference_mode"))
            else (torch.no_grad if self.freeze_encoder else nullcontext)
        )
        with cm():
            z = self.encoder(x)
        if isinstance(z, (list, tuple)):
            z = z[0]
        if hasattr(z, "last_hidden_state"):
            z = z.last_hidden_state
        if z.ndim == 4:
            z = torch.flatten(z, 1)
        elif z.ndim == 3:
            z = z.mean(dim=1)
        if z.ndim != 2:
            raise RuntimeError(f"Normalized encoder output must be 2D, got {tuple(z.shape)}")
        if self.sae:
            z = self.sae(z)

        outs = [getattr(self, g)(z) for g in self.genes]  # each (B, 1)
        out = torch.cat(outs, dim=1)

        return out

    def training_step(self, batch, batch_idx):
        loss, _, _ = self._step(batch)
        self.log('train_' + self.config['loss_fn_switch'], loss, on_step=True, on_epoch=True, prog_bar=True)
        return loss

    def validation_step(self, batch, batch_idx):
        loss, y_hat, y = self._step(batch)
        self.log('val_' + self.config['loss_fn_switch'], loss, on_epoch=True)

        bs = y.size(0)
        if self.config["loss_fn_switch"].lower() in {"mse", "wmse", "weighted mse"}:
            self.val_loss_total += float(loss.detach()) * bs
            self.val_loss_count += bs
        else:
            # average over batches
            self.val_loss_total += float(loss.detach())
            self.val_loss_count += 1

        self.y_hats.append(y_hat.detach().float().cpu())
        self.ys.append(y.detach().float().cpu())
        return loss

    def _log_wandb_artifacts(self):
        # Never log artifacts in debug mode
        if bool(self.config.get("debug")):
            return
        if not (self.is_online and wandb.run):
            return
        run = wandb.run
        cfg_path = os.path.join(self.config["out_path"], "config.json")
        best_path = self.best_model_path or os.path.join(self.config["out_path"], "best_model.pth")
        if not os.path.exists(best_path):
            # ensure we have a file (fallback to current state)
            torch.save(self.state_dict(), best_path)

        art = wandb.Artifact(
            name=f"model-{run.id}",
            type="model",
            metadata={
                "encoder_type": self.config.get("encoder_type"),
                "n_genes": len(self.genes),
                "genes": self.genes,
                "freeze_encoder": self.config.get("freeze_encoder", False),
                "loss_fn": self.config.get("loss_fn_switch"),
                "best_epoch": self.best_epoch,
                "best_val_metric": self.best_loss,
            },
        )
        art.add_file(best_path, name="best_model.pth")
        if os.path.exists(cfg_path):
            art.add_file(cfg_path, name="config.json")

        run.log_artifact(art, aliases=["best", "latest"])

    def _step(self, batch):
        loss_switch = str(self.config.get("loss_fn_switch", "")).lower()
        if loss_switch in {"wmse", "weighted mse"}:
            if not (isinstance(batch, (list, tuple)) and len(batch) == 3):
                raise ValueError(
                    "Expected (x, y, w) batch for WMSE. Ensure 'lds_weight_csv' is set and DataModule passes weights."
                )
            x, y, w = batch
        else:
            # Plain MSE or other losses expect (x, y) only
            if not (isinstance(batch, (list, tuple)) and len(batch) == 2):
                raise ValueError(
                    f"Expected (x, y) batch for loss '{self.config.get('loss_fn_switch')}'. "
                    "Remove LDS weights or use WMSE."
                )
            x, y = batch
            w = None

        y_hat = self(x)

        if y.dim() == 1:
            y = y.unsqueeze(1)

        if y_hat.shape != y.shape:
            raise ValueError(f"Shape mismatch: {y_hat.shape} vs {y.shape}")

        if loss_switch in {"wmse", "weighted mse"}:
            if w is None:
                raise ValueError("Missing sample weights for WMSE.")
            if w.shape != y.shape:
                raise ValueError(f"Weight shape {tuple(w.shape)} must match targets {tuple(y.shape)}")
            loss = self.loss_fn(y_hat, y, w)
        else:
            loss = self.loss_fn(y_hat, y)
        return loss, y_hat, y

    def _update_best(self, loss_sum: float, epoch: int, out_path: str, r_mean: float, per_gene_r: list[float]) -> None:
        if loss_sum < getattr(self, "best_loss", float("inf")):
            self.best_loss = float(loss_sum)
            self.best_epoch = int(epoch)
            self.best_r_mean = float(r_mean)
            self.best_r = [float(x) for x in per_gene_r]
            self.best_model_path = os.path.join(out_path, "best_model.pth")
            torch.save(self.state_dict(), self.best_model_path)
            if self.is_online and wandb.run:
                wandb.run.summary.update({"best_val_loss": self.best_loss, "best_val_epoch": self.best_epoch})
                wandb.log({"epoch": self.best_epoch})

    def _log_scatter_to_wandb(self, fig, gene: str, epoch: int) -> None:
        if not (self.is_online and getattr(self, "table", None) is not None):
            plt.close(fig)
            return
        with BytesIO() as buf:
            fig.savefig(buf, format="png", dpi=150, bbox_inches="tight")
            plt.close(fig)
            buf.seek(0)
            img = Image.open(buf)
            self.table.add_data(
                epoch,
                gene,
                self.config.get("learning_rate"),
                self.config.get("bins", 0),
                wandb.Image(img, caption=gene),
            ) #["epoch", "gene", "lr", "bins", "scatter_plot"]
            img.close()

    def on_validation_epoch_end(self):
        # Skip the Lightning sanity check run
        if not hasattr(self, "sanity_skipped"):
            self.sanity_skipped = True
            return

        out_path = self.config["out_path"]
        torch.save(self.state_dict(), os.path.join(out_path, "latest.pth"))

        if not self.y_hats or not self.ys:
            raise RuntimeError("no ys")

        # Concatenate all batches to compute dataset-level metrics
        y_hat = torch.cat(self.y_hats, dim=0).float()
        y_true = torch.cat(self.ys, dim=0).float()

        per_gene_r = compute_per_gene_pearson(y_hat, y_true)
        self.last_r = list(per_gene_r)
        if self.is_online:
            self.log_dict({f"pearson_{g}": r for g, r in zip(self.genes, per_gene_r)}, on_epoch=True)

        loss_switch = str(self.config.get("loss_fn_switch", "")).lower()
        denominator = max(self.val_loss_count, 1)
        val_loss_mean = float(self.val_loss_total / denominator)
        r_mean = float(np.nanmean(per_gene_r)) if per_gene_r else float("nan")
        criterion = -r_mean if "pearson" in loss_switch else val_loss_mean

        # Update "best" (expects lower-is-better)
        self._update_best(criterion, int(self.current_epoch), out_path, r_mean, per_gene_r)

        # Track best Pearson mean across epochs independently of loss type
        if np.isfinite(r_mean):
            if not hasattr(self, "best_pearson_mean"):
                self.best_pearson_mean = float("-inf")
                self.best_pearson_epoch = None
                self.best_pearson_per_gene = [float("nan")] * len(self.genes)
            if r_mean > (self.best_pearson_mean if np.isfinite(getattr(self, "best_pearson_mean", float("nan"))) else float("-inf")):
                self.best_pearson_mean = float(r_mean)
                self.best_pearson_epoch = int(self.current_epoch)
                self.best_pearson_per_gene = [float(x) for x in per_gene_r]
                if self.is_online and wandb.run:
                    wandb.run.summary.update({
                        "best_pearson_mean": self.best_pearson_mean,
                        "best_pearson_epoch": self.best_pearson_epoch,
                    })
                    for g, r in zip(self.genes, self.best_pearson_per_gene):
                        wandb.run.summary[f"best_pearson_{g}"] = float(r)

        # Log current epoch Pearson mean for visibility
        self.log("val_pearson_mean", r_mean, on_epoch=True)

        # Optional scatter plots
        if self.config.get("generate_scatters", False):
            sweep_cfg = getattr(getattr(self, "wandb_run", None), "config", {})
            appendix = build_scatter_appendix(self.config, sweep_cfg.get("sweep_parameter_names", []))

            for gi, gene in enumerate(self.genes):
                yi, ti = y_hat[:, gi], y_true[:, gi]
                r_val = float(per_gene_r[gi])
                loss_g = float(torch.mean((yi - ti) ** 2))
                title_parts = [f"ep {self.current_epoch}", gene]
                if appendix:
                    title_parts.append(appendix)
                fig = make_scatter_figure(
                    yi.cpu().numpy(),
                    ti.cpu().numpy(),
                    loss_g,
                    r_val,
                    " — ".join(title_parts),
                )
                self._log_scatter_to_wandb(fig, gene, int(self.current_epoch))

        # Reset accumulators
        self.y_hats.clear()
        self.ys.clear()

    def on_train_epoch_end(self):
        lrs = [g["lr"] for g in self.trainer.optimizers[0].param_groups]
        for idx, lr in enumerate(lrs):
            # Logs: lr_group_0, lr_group_1, …
            self.log(f"lr_group_{idx}", lr, on_epoch=True, prog_bar=False)

        for g in self.genes:
            w_norm = getattr(self, g)[-1].weight.norm()
            self.log(f"{g}_w_norm", w_norm, on_epoch=True, prog_bar=False)

        if not self.config.get('debug'):
            torch.save(self.state_dict(), self.config["out_path"] + "/latest.pth")

    def on_train_end(self):
        is_debug = bool(self.config.get("debug"))
        if self.is_online and hasattr(self, "table") and not is_debug:
            wandb.log({"scatter_table": self.table})
        results_root = "../results"
        if is_debug:
            csv_paths = [os.path.join(results_root, "debug.csv")]
        else:
            project = self.config.get("project", "project")
            csv_paths = [
                os.path.join(results_root, "all.csv"),
                os.path.join(results_root, project, "results.csv"),
            ]

<<<<<<< HEAD

        results_root = "../results"

        csv_path_global = os.path.join(results_root, "all.csv")
        proj = self.config.get("project", "project")
        csv_path_project = os.path.join(results_root, proj, "all.csv")
        csv_paths = [os.path.join(results_root, "debug.csv")] if is_debug else [csv_path_global, csv_path_project]

        # Prefer best Pearson across epochs if available; fallback to best-at-loss epoch
=======
>>>>>>> 9d629c75
        best_pearson_mean = (
            float(self.best_pearson_mean)
            if hasattr(self, "best_pearson_mean") and np.isfinite(getattr(self, "best_pearson_mean", float("nan")))
            else float(self.best_r_mean)
        )

        metrics = {
            "best_epoch": int(self.best_epoch) if getattr(self, "best_epoch", None) is not None else int(self.current_epoch),
            "best_loss": float(self.best_loss),
            "pearson_mean": best_pearson_mean,
            "best_model_path": self.best_model_path or os.path.join(self.config["out_path"], "best_model.pth"),
            "wandb_url": wandb.run.url if self.is_online and wandb.run else "",
            "best_pearson_epoch": int(self.best_pearson_epoch) if getattr(self, "best_pearson_epoch", None) is not None else None,
        }

        per_gene_values = select_per_gene_values(
            getattr(self, "best_pearson_per_gene", None),
            getattr(self, "best_r", None),
            getattr(self, "last_r", None),
            len(self.genes),
        )

        tuned_lrs = self.lrs if isinstance(getattr(self, "lrs", None), dict) else None
        row = build_results_row(self.config, self.genes, metrics, per_gene_values, tuned_lrs)

        for path in csv_paths:
            try:
                os.makedirs(os.path.dirname(path), exist_ok=True)
                append_row_with_schema(path, row)
                logging.info("logged results into %s", path)
            except Exception as e:
                logging.exception("failed to log results into %s: %s", path, e)

        if not is_debug:
            self._log_wandb_artifacts()

    # to update after lr tuning
    def update_lr(self, lrs):
        self.lrs = lrs
        if not self.freeze_encoder:
            self.encoder_lr = lrs["encoder"]  # encoder
        for g in self.config["genes"]:
            setattr(self, f"{g}_lr", lrs[g])

    def get_lr(self, param_name):
        return self.lrs[param_name]<|MERGE_RESOLUTION|>--- conflicted
+++ resolved
@@ -429,18 +429,6 @@
                 os.path.join(results_root, project, "results.csv"),
             ]
 
-<<<<<<< HEAD
-
-        results_root = "../results"
-
-        csv_path_global = os.path.join(results_root, "all.csv")
-        proj = self.config.get("project", "project")
-        csv_path_project = os.path.join(results_root, proj, "all.csv")
-        csv_paths = [os.path.join(results_root, "debug.csv")] if is_debug else [csv_path_global, csv_path_project]
-
-        # Prefer best Pearson across epochs if available; fallback to best-at-loss epoch
-=======
->>>>>>> 9d629c75
         best_pearson_mean = (
             float(self.best_pearson_mean)
             if hasattr(self, "best_pearson_mean") and np.isfinite(getattr(self, "best_pearson_mean", float("nan")))
